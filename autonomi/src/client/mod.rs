--- conflicted
+++ resolved
@@ -84,22 +84,16 @@
     pub evm_network: EvmNetwork,
 }
 
-<<<<<<< HEAD
-=======
-impl Default for ClientConfig {
-    fn default() -> Self {
-        Self {
-            #[cfg(feature = "local")]
-            local: true,
-            #[cfg(not(feature = "local"))]
-            local: false,
-            peers: None,
-            evm_network: EvmNetwork::try_from_env().unwrap_or_default(),
-        }
-    }
-}
-
->>>>>>> 225a5edc
+// impl Default for ClientConfig {
+//     fn default() -> Self {
+//         Self {
+//             local: false,
+//             peers: None,
+//             evm_network: EvmNetwork::try_from_env().unwrap_or_default(),
+//         }
+//     }
+// }
+
 /// Error returned by [`Client::init`].
 #[derive(Debug, thiserror::Error)]
 pub enum ConnectError {
@@ -155,7 +149,7 @@
         Self::init_with_config(ClientConfig {
             local,
             peers: Some(peers),
-            evm_network: EvmNetwork::try_from_env().unwrap_or_default(),
+            evm_network: EvmNetwork::new(local).unwrap_or_default(),
         })
         .await
     }
