--- conflicted
+++ resolved
@@ -31,13 +31,9 @@
     "macros",
     "upnp",
 ] }
-<<<<<<< HEAD
-sn_build_info = { path = "../sn_build_info", version = "0.1.13" }
-sn_networking = { path = "../sn_networking", version = "0.18.2" }
-sn_protocol = { path = "../sn_protocol", version = "0.17.9" }
-=======
+sn_build_info = { path = "../sn_build_info", version = "0.1.14" }
 sn_networking = { path = "../sn_networking", version = "0.18.3" }
->>>>>>> dd24f2c8
+sn_protocol = { path = "../sn_protocol", version = "0.17.10" }
 tokio = { version = "1.32.0", features = ["full"] }
 tracing = { version = "~0.1.26" }
 tracing-log = "0.2.0"
