--- conflicted
+++ resolved
@@ -4,25 +4,15 @@
 use rand::Rng;
 use std::env;
 
-// Get environment variable from runtime or build time, in that order. Returns `None` if not set.
-macro_rules! env_from_runtime_or_compiletime {
-    ($var:literal) => {{
-        if let Ok(val) = env::var($var) {
-            Some(val)
-        } else if let Some(val) = option_env!($var) {
-            Some(val.to_string())
-        } else {
-            None
-        }
-    }};
-}
-
 pub const EVM_TESTNET_CSV_FILENAME: &str = "evm_testnet_data.csv";
 
 /// environment variable to connect to a custom EVM network
 pub const RPC_URL: &str = "RPC_URL";
+const RPC_URL_BUILD_TIME_VAL: Option<&str> = option_env!("RPC_URL");
 pub const PAYMENT_TOKEN_ADDRESS: &str = "PAYMENT_TOKEN_ADDRESS";
+const PAYMENT_TOKEN_ADDRESS_BUILD_TIME_VAL: Option<&str> = option_env!("PAYMENT_TOKEN_ADDRESS");
 pub const DATA_PAYMENTS_ADDRESS: &str = "DATA_PAYMENTS_ADDRESS";
+const DATA_PAYMENTS_ADDRESS_BUILD_TIME_VAL: Option<&str> = option_env!("DATA_PAYMENTS_ADDRESS");
 
 #[derive(thiserror::Error, Debug)]
 pub enum Error {
@@ -42,21 +32,20 @@
 
 /// Get the `Network` from environment variables
 pub fn evm_network_from_env() -> Result<Network, Error> {
-<<<<<<< HEAD
     let evm_vars = [
-        env_from_runtime_or_compiletime!("RPC_URL"),
-        env_from_runtime_or_compiletime!("PAYMENT_TOKEN_ADDRESS"),
-        env_from_runtime_or_compiletime!("DATA_PAYMENTS_ADDRESS"),
+        env::var(RPC_URL)
+            .ok()
+            .or_else(|| RPC_URL_BUILD_TIME_VAL.map(|s| s.to_string())),
+        env::var(PAYMENT_TOKEN_ADDRESS)
+            .ok()
+            .or_else(|| PAYMENT_TOKEN_ADDRESS_BUILD_TIME_VAL.map(|s| s.to_string())),
+        env::var(PAYMENT_TOKEN_ADDRESS)
+            .ok()
+            .or_else(|| DATA_PAYMENTS_ADDRESS_BUILD_TIME_VAL.map(|s| s.to_string())),
     ]
     .into_iter()
     .map(|var| var.ok_or(Error::FailedToGetEvmNetwork))
     .collect::<Result<Vec<String>, Error>>();
-=======
-    let evm_vars = [RPC_URL, PAYMENT_TOKEN_ADDRESS, DATA_PAYMENTS_ADDRESS]
-        .iter()
-        .map(|var| env::var(var).map_err(|_| Error::FailedToGetEvmNetwork))
-        .collect::<Result<Vec<String>, Error>>();
->>>>>>> cbb89f98
 
     let use_local_evm = std::env::var("EVM_NETWORK")
         .map(|v| v == "local")
