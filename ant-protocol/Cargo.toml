[package]
authors = ["MaidSafe Developers <dev@maidsafe.net>"]
description = "Defines the network protocol for Autonomi"
edition = "2021"
homepage = "https://maidsafe.net"
license = "GPL-3.0"
name = "ant-protocol"
readme = "README.md"
repository = "https://github.com/maidsafe/autonomi"
version = "0.3.2"

[features]
default = []
rpc = ["tonic", "prost"]

[dependencies]
<<<<<<< HEAD
bls = { package = "blsttc", version = "8.0.2" }
ant-build-info = { path = "../ant-build-info", version = "0.1.21" }
ant-evm = { path = "../ant-evm", version = "0.1.6" }
ant-registers = { path = "../ant-registers", version = "0.4.5" }
=======
ant-build-info = { path = "../ant-build-info", version = "0.1.22" }
ant-evm = { path = "../ant-evm", version = "0.1.7" }
ant-registers = { path = "../ant-registers", version = "0.4.6" }
bls = { package = "blsttc", version = "8.0.1" }
>>>>>>> 16f42c6c
bytes = { version = "1.0.1", features = ["serde"] }
color-eyre = "0.6.3"
crdts = { version = "7.3", default-features = false, features = ["merkle"] }
custom_debug = "~0.6.1"
dirs-next = "~2.0.0"
exponential-backoff = "2.0.0"
hex = "~0.4.3"
lazy_static = "1.4.0"
libp2p = { version = "0.54.1", features = ["identify", "kad"] }
prost = { version = "0.9", optional = true }
rand = "0.8"
rmp-serde = "1.1.1"
serde = { version = "1.0.133", features = ["derive", "rc"] }
serde_json = "1.0"
sha2 = "0.10.7"
thiserror = "1.0.23"
tiny-keccak = { version = "~2.0.2", features = ["sha3"] }
tracing = { version = "~0.1.26" }
tonic = { version = "0.6.2", optional = true, default-features = false, features = [
    "prost",
    "tls",
    "codegen",
] }
xor_name = "5.0.0"

[build-dependencies]
tonic-build = { version = "~0.6.2" }

[lints]
workspace = true

[dev-dependencies]
rand = "0.8"<|MERGE_RESOLUTION|>--- conflicted
+++ resolved
@@ -14,17 +14,10 @@
 rpc = ["tonic", "prost"]
 
 [dependencies]
-<<<<<<< HEAD
-bls = { package = "blsttc", version = "8.0.2" }
-ant-build-info = { path = "../ant-build-info", version = "0.1.21" }
-ant-evm = { path = "../ant-evm", version = "0.1.6" }
-ant-registers = { path = "../ant-registers", version = "0.4.5" }
-=======
 ant-build-info = { path = "../ant-build-info", version = "0.1.22" }
 ant-evm = { path = "../ant-evm", version = "0.1.7" }
 ant-registers = { path = "../ant-registers", version = "0.4.6" }
 bls = { package = "blsttc", version = "8.0.1" }
->>>>>>> 16f42c6c
 bytes = { version = "1.0.1", features = ["serde"] }
 color-eyre = "0.6.3"
 crdts = { version = "7.3", default-features = false, features = ["merkle"] }
