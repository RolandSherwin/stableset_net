// Copyright 2024 MaidSafe.net limited.
//
// This SAFE Network Software is licensed to you under The General Public License (GPL), version 3.
// Unless required by applicable law or agreed to in writing, the SAFE Network Software distributed
// under the GPL Licence is distributed on an "AS IS" BASIS, WITHOUT WARRANTIES OR CONDITIONS OF ANY
// KIND, either express or implied. Please review the Licences for the specific language governing
// permissions and limitations relating to use of the SAFE Network Software.

use clap::Parser;
use evmlib::common::{Address, Amount};
use evmlib::testnet::Testnet;
use evmlib::wallet::{balance_of_gas_tokens, balance_of_tokens, Wallet};
use std::str::FromStr;

/// A tool to start a local Ethereum node.
#[derive(Debug, Parser)]
#[clap(version, author, verbatim_doc_comment)]
struct Args {
    /// Wallet that will hold ~all gas funds and payment tokens.
    #[clap(long, short)]
    genesis_wallet: Option<Address>,
}

#[tokio::main]
async fn main() {
    let args = Args::parse();
    start_node(args.genesis_wallet).await;
}

async fn start_node(genesis_wallet: Option<Address>) {
    let testnet = Testnet::new().await;

    println!("*************************");
    println!("* Ethereum node started *");
    println!("*************************");

    // Transfer all gas and payment tokens to the genesis wallet.
    if let Some(genesis) = genesis_wallet {
        transfer_funds(&testnet, genesis).await;
    }

    let testnet_data = TestnetData::new(&testnet, genesis_wallet).await;
    testnet_data.save_csv();
    testnet_data.print();
    keep_alive(testnet).await;

    TestnetData::remove_csv();
    println!("Ethereum node stopped.");
}

async fn transfer_funds(testnet: &Testnet, genesis_wallet: Address) {
    let wallet =
        Wallet::new_from_private_key(testnet.to_network(), &testnet.default_wallet_private_key())
            .expect("Could not init deployer wallet");

    let token_amount = wallet
        .balance_of_tokens()
        .await
        .expect("Could not get balance of tokens");

    // Transfer all payment tokens.
    let _ = wallet.transfer_tokens(genesis_wallet, token_amount).await;

    let gas_amount = wallet
        .balance_of_gas_tokens()
        .await
        .expect("Could not get balance of gas tokens");

    let sub_amount = Amount::from_str("1000000000000000000").expect("Could not parse sub amount");

    // Transfer almost all gas. Save some gas for this tx.
    let _ = wallet
        .transfer_gas_tokens(genesis_wallet, gas_amount - sub_amount)
        .await;
}

async fn keep_alive<T>(variable: T) {
    let _ = tokio::signal::ctrl_c().await;
    println!("Received Ctrl-C, stopping...");
    drop(variable);
}

<<<<<<< HEAD
    println!("RPC URL: {}", network.rpc_url());
    println!("Payment token address: {}", network.payment_token_address());
    println!("Data payments address: {}", network.data_payments_address());
    println!(
        "Deployer wallet private key: {}",
        testnet.default_wallet_private_key()
    );
=======
#[derive(Debug)]
struct TestnetData {
    rpc_url: String,
    payment_token_address: String,
    chunk_payments_address: String,
    deployer_wallet_private_key: String,
    tokens_and_gas: Option<(Amount, Amount)>,
}
>>>>>>> b4c6a1a3

impl TestnetData {
    async fn new(testnet: &Testnet, genesis_wallet: Option<Address>) -> Self {
        let network = testnet.to_network();

        let tokens_and_gas = if let Some(genesis) = genesis_wallet {
            let tokens = balance_of_tokens(genesis, &network)
                .await
                .unwrap_or(Amount::MIN);

            let gas = balance_of_gas_tokens(genesis, &network)
                .await
                .unwrap_or(Amount::MIN);
            Some((tokens, gas))
        } else {
            None
        };
        Self {
            rpc_url: network.rpc_url().to_string(),
            payment_token_address: network.payment_token_address().to_string(),
            chunk_payments_address: network.chunk_payments_address().to_string(),
            deployer_wallet_private_key: testnet.default_wallet_private_key(),
            tokens_and_gas,
        }
    }

    fn print(&self) {
        println!("RPC URL: {}", self.rpc_url);
        println!("Payment token address: {}", self.payment_token_address);
        println!("Chunk payments address: {}", self.chunk_payments_address);
        println!(
            "Deployer wallet private key: {}",
            self.deployer_wallet_private_key
        );
        if let Some((tokens, gas)) = self.tokens_and_gas {
            println!("Genesis wallet balance (atto): (tokens: {tokens}, gas: {gas})");
        }
    }

    fn save_csv(&self) {
        let path = dirs_next::data_dir()
            .expect("Could not get data_dir to save evm testnet data")
            .join("safe");
        if !path.exists() {
            std::fs::create_dir_all(&path).expect("Could not create safe directory");
        }
        let path = path.join("evm_testnet_data.csv");

        let csv = format!(
            "{},{},{}",
            self.rpc_url, self.payment_token_address, self.chunk_payments_address
        );
        std::fs::write(&path, csv).expect("Could not write to evm_testnet_data.csv file");
        println!("EVM testnet data saved to: {path:?}");
    }

    fn remove_csv() {
        let path = dirs_next::data_dir()
            .expect("Could not get data_dir to remove evm testnet data")
            .join("safe")
            .join("evm_testnet_data.csv");
        if path.exists() {
            std::fs::remove_file(&path).expect("Could not remove evm_testnet_data.csv file");
        }
    }
}<|MERGE_RESOLUTION|>--- conflicted
+++ resolved
@@ -80,24 +80,14 @@
     drop(variable);
 }
 
-<<<<<<< HEAD
-    println!("RPC URL: {}", network.rpc_url());
-    println!("Payment token address: {}", network.payment_token_address());
-    println!("Data payments address: {}", network.data_payments_address());
-    println!(
-        "Deployer wallet private key: {}",
-        testnet.default_wallet_private_key()
-    );
-=======
 #[derive(Debug)]
 struct TestnetData {
     rpc_url: String,
     payment_token_address: String,
-    chunk_payments_address: String,
+    data_payments_address: String,
     deployer_wallet_private_key: String,
     tokens_and_gas: Option<(Amount, Amount)>,
 }
->>>>>>> b4c6a1a3
 
 impl TestnetData {
     async fn new(testnet: &Testnet, genesis_wallet: Option<Address>) -> Self {
@@ -118,7 +108,7 @@
         Self {
             rpc_url: network.rpc_url().to_string(),
             payment_token_address: network.payment_token_address().to_string(),
-            chunk_payments_address: network.chunk_payments_address().to_string(),
+            data_payments_address: network.data_payments_address().to_string(),
             deployer_wallet_private_key: testnet.default_wallet_private_key(),
             tokens_and_gas,
         }
@@ -127,7 +117,7 @@
     fn print(&self) {
         println!("RPC URL: {}", self.rpc_url);
         println!("Payment token address: {}", self.payment_token_address);
-        println!("Chunk payments address: {}", self.chunk_payments_address);
+        println!("Data payments address: {}", self.data_payments_address);
         println!(
             "Deployer wallet private key: {}",
             self.deployer_wallet_private_key
@@ -148,7 +138,7 @@
 
         let csv = format!(
             "{},{},{}",
-            self.rpc_url, self.payment_token_address, self.chunk_payments_address
+            self.rpc_url, self.payment_token_address, self.data_payments_address
         );
         std::fs::write(&path, csv).expect("Could not write to evm_testnet_data.csv file");
         println!("EVM testnet data saved to: {path:?}");
